--- conflicted
+++ resolved
@@ -19,11 +19,7 @@
 #include "cuda_runtime_api.h"
 #include "gsl/pointers"
 #include "core/graph/model.h"
-<<<<<<< HEAD
-=======
-#include "cuda_runtime_api.h"
 #include "core/providers/cuda/gpu_data_transfer.h"
->>>>>>> d370aad8
 
 using namespace std;
 using namespace ONNX_NAMESPACE;
@@ -610,20 +606,12 @@
 
       // Run TRT inference
       std::lock_guard<OrtMutex> lock(*(trt_state->tensorrt_mu_ptr));
-<<<<<<< HEAD
       trt_state->context->enqueueV2(&buffers[0], nullptr, nullptr);
 
       // Cast INT64 input to INT32 because TensorRT doesn't fully support INT64
       for (int i = 0, end = num_binding_outputs; i < end; ++i) {
         if (output_types[i] == ONNX_TENSOR_ELEMENT_DATA_TYPE_INT64) {
           cuda::Impl_Cast<int32_t, int64_t>(reinterpret_cast<int32_t*>(buffers[i + num_binding_inputs]), ort.GetTensorMutableData<int64_t>(output_tensor[i]), output_dim_size[i]);
-=======
-      bool ret = trt_state->context->enqueue(batch_size, &buffers[0], nullptr, nullptr);
-      if (!ret) {
-        if (trt_state->context->getEngine().getMaxBatchSize() < batch_size) {
-          return common::Status(common::ONNXRUNTIME, common::INVALID_ARGUMENT,
-                                "TRT enqueue failed: Set ORT_TENSORRT_MAX_BATCH_SIZE environment variable to at least " + to_string(batch_size));
->>>>>>> d370aad8
         }
       }
 
