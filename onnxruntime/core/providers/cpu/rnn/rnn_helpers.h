// Copyright (c) Microsoft Corporation. All rights reserved.
// Licensed under the MIT License.

#pragma once

#ifdef _WIN32
#pragma warning(disable : 4267)
#endif

#include <algorithm>
#include <functional>
#include <future>
#include <string>
#include <vector>

#include "gsl/gsl"

#include "core/common/common.h"
#include "core/common/logging/logging.h"
#include "core/framework/allocator.h"
#include "core/util/math.h"
#include "core/util/math_cpuonly.h"

#include "core/platform/threadpool.h"

namespace onnxruntime {
class Tensor;
class OpKernelContext;

namespace rnn {
namespace detail {

enum Direction {
  kForward = 0,
  kReverse = 1,
  kBidirectional = 2
};

inline Direction MakeDirection(const std::string& direction) {
  if (direction == "forward") {
    return kForward;
  }
  if (direction == "reverse") {
    return kReverse;
  }
  if (direction == "bidirectional") {
    return kBidirectional;
  }
  ORT_THROW("Invalid 'direction' argument of '", direction,
            "'. Must be one of 'forward', 'reverse', or 'bidirectional'.");
}

/** Allocate a unique_ptr using allocator_, and return a span to the allocated memory so usage is safe
@param allocator IAllocator to use for the allocation.
@param size Allocation size. Number of elements of type TAlloc, or total size if TAlloc is 'void'.
@param unique_ptr unique_ptr that will control the lifetime of the allocated memory.
@param fill If true, fill the allocated memory with fill_value.
@param fill_value Value to use if 'fill' is true.
@returns A span to provide bounds checked access to the allocated memory.
*/
template <typename TAlloc>
gsl::span<TAlloc> Allocate(std::shared_ptr<IAllocator> allocator,
                           size_t size,
                           IAllocatorUniquePtr<TAlloc>& unique_ptr,
                           bool fill = false, TAlloc fill_value = TAlloc{}) {
  unique_ptr = IAllocator::MakeUniquePtr<TAlloc>(allocator, size);
  auto span = gsl::make_span(unique_ptr.get(), size);

  if (fill) {
    // Do't use span.begin() it will cause performance issue and stop compiler to optimize the code
    std::fill_n(unique_ptr.get(), size, fill_value);
  }

  return span;
}

// validate the common inputs to RNN, LSTM and GRU operators
Status ValidateCommonRnnInputs(const Tensor& X,
                               const Tensor& W,
                               const Tensor& R,
                               const Tensor* B,
                               int WRB_dim_1_multipler,  // multiplier used with hidden_size for W, R and B inputs
                               const Tensor* sequence_lens,
                               const Tensor* initial_h,
                               int64_t num_directions,
                               int64_t hidden_size);

/// Copy an input array repeatedly to an output array
/// @param input_begin Beginning of input
/// @param input_end End of input
/// @param output Output iterator
/// @param repetitions Number of times to repeat copy. Assumes output is sufficiently sized.
/// @returns Position of output iterator after copy is completed
template <typename TInIter, typename TOutIter>
TOutIter RepeatVectorToConstructArray(TInIter input_begin,
                                      TInIter input_end,
                                      TOutIter output,
                                      int64_t repetitions) {
  for (int64_t i = 0; i < repetitions; i++) {
    output = std::copy(input_begin, input_end, output);
  }

  return output;
}

// reverse an LSTM or GRU sequence which has shape [seq_length, batch_size, hidden_size]
// and output to shape [seq_length, num_directions, batch_size, hidden_size]
template <typename T>
void ReverseSequence(gsl::span<const T> inputs,
                     gsl::span<T> inputs_reverse,
                     gsl::span<const int> sequence_lengths,
                     const int max_sequence_length,
                     const int batch_size,
                     const int input_size,
                     const int num_directions) {
  for (int i = 0; i < batch_size; i++) {
    int seq_len = sequence_lengths[i];

#ifdef USE_OPENMP
// Parallel execute the loop.
#pragma omp parallel for
#endif
    for (int j = 0; j < seq_len; j++) {
      gsl::span<const T> src = inputs.subspan(j * batch_size * input_size + i * input_size, input_size);
      gsl::span<T> dest = inputs_reverse.subspan(num_directions * (seq_len - j - 1) * batch_size * input_size + i * input_size, input_size);

      // Use gsl::copy instead of std::copy() to allow compiler to optimize the code
      gsl::copy(src, dest);
    }

#ifdef USE_OPENMP
// Parallel execute the loop.
#pragma omp parallel for
#endif
    for (int j = seq_len; j < max_sequence_length; j++) {
      gsl::span<const T> src = inputs.subspan(j * batch_size * input_size + i * input_size, input_size);
      gsl::span<T> dest = inputs_reverse.subspan(num_directions * j * batch_size * input_size + i * input_size, input_size);

      // Use gsl::copy instead of std::copy() to allow compiler to optimize the code
      gsl::copy(src, dest);
    }
  }
}

// A has size M x K, B has size N x K (transposed), and C has size M x N
// We check that A, B and C are large enough before calling the lower level GEMM implementation
template <typename TSpanAIter, typename TSpanBIter, typename TSpanCIter>
void ComputeGemm(const int M,
                 const int N,
                 const int K,
                 const float alpha,
                 TSpanAIter A,
                 TSpanAIter A_end,
                 const int lda,
                 TSpanBIter B,
                 TSpanBIter B_end,
                 const int ldb,
                 const float beta,
                 TSpanCIter C,
                 TSpanCIter C_end,
                 const int ldc, concurrency::ThreadPool* tp) {
  // validate all the inputs
  // need to use the lda/ldb/ldc strides which should be >= the columns for the span
  ORT_ENFORCE(lda >= K && ldb >= K && ldc >= N);
  ORT_ENFORCE(A + (M * lda - (lda - K)) <= A_end);
  ORT_ENFORCE(B + (N * ldb - (ldb - K)) <= B_end);
  ORT_ENFORCE(C + (M * ldc - (ldc - N)) <= C_end);

  ::onnxruntime::math::GemmEx<float>(
      CblasNoTrans, CblasTrans,
      M, N, K, alpha,
      &*A, lda,
      &*B, ldb, beta,
      &*C, ldc, tp);
}

// helper to convert a span to a raw pointer
// after validating the memory covered by the span supports the size required
template <typename T>
const T* SafeRawConstPointer(typename gsl::span<T>::const_iterator cur,
                             typename gsl::span<T>::const_iterator end,
                             size_t size) {
  ORT_ENFORCE(cur + size <= end);
  return &*cur;
}

// helper to convert a span to a raw pointer
// after validating the memory covered by the span supports the size required
template <typename T>
const T* SafeRawConstPointer(gsl::span<T> span, size_t offset, size_t size) {
  ORT_ENFORCE(offset + size <= size_t(span.size()));
  return span.data();
}

// helper to convert a span to a raw pointer
// after validating the memory covered by the span supports the size required
template <typename T>
T* SafeRawPointer(typename gsl::span<T>::iterator cur,
                  typename gsl::span<T>::iterator end,
                  size_t size) {
  ORT_ENFORCE(cur + size <= end);
  return &*cur;
}

// helper to convert a span to a raw pointer
// after validating the memory covered by the span supports the size required
template <typename T>
T* SafeRawPointer(typename gsl::span<T> span, size_t offset, size_t size) {
  ORT_ENFORCE(offset + size <= size_t(span.size()));
  return span.data() + offset;
}

template <typename TLambda>
void ExecuteLambdaInParallel(const std::string& name, TLambda lambda, int max, int step,
                             onnxruntime::concurrency::ThreadPool& ttp,
                             const ::onnxruntime::logging::Logger& logger) {
  // #define NOTHREADS to execute the lambdas directly and in order if you need to do that to debug

#ifdef NOTHREADS
  ORT_UNUSED_PARAMETER(ttp);
  ORT_UNUSED_PARAMETER(logger);

  for (int i = 0; i < max; i += step) {
    (void)name;
    std::bind(lambda, i)();
  }
#else

  ORT_UNUSED_PARAMETER(name);
  ORT_UNUSED_PARAMETER(logger);

<<<<<<< HEAD
  const int total_tasks = max / (step > 0 ? step : 1) + (max % step > 0 ? 1 : 0);

=======
>>>>>>> 4d26f2ce
  // ORT_ENFORCE may and does throw at times from within the tasks that run
  // on a thread-pool. Without propagating exceptions the process exits silently
  // which will make diagnosing bugs more difficult.

  // \! UGLY
  // We have a problem here with the current thread-pool is that it takes std::function
  // by value and copies it more than once (even though it is movable).
  //
  // To report status and exceptions properly it's better to use
  // futures and promises but they are not copyable, so we can't come up with a functor
  // with a promise member and we are downgrading to C++11 where we can't have captures that moved in.
  //
  // At the same time promises MUST live in the child thread so if we throw from the main thread
  // we don't destroy any promises that are on the main thread stack which children threads may still be using.
  //
  // The only solution with the current Eigen that comes to mind is to have shared_ptr to with std::promise.
  //
<<<<<<< HEAD

  std::vector<std::future<void> > futures;
=======
  const int total_tasks = max / (step > 0 ? step : 1) + (max % step > 0 ? 1 : 0);
  std::vector<std::future<void> > futures;
  futures.reserve(total_tasks);

>>>>>>> 4d26f2ce
  for (int i = 0, t = 0; i < max; i += step, ++t) {
    auto p_ptr = std::make_shared<std::promise<void> >();
    futures.push_back(p_ptr->get_future());
    ttp.Schedule([p_ptr, lambda, i]() {
      try {
        lambda(i);
        p_ptr->set_value();
      } catch (...) {
        p_ptr->set_exception(std::current_exception());
      }
    });
  }

<<<<<<< HEAD
  // If ORT_ENFORCE is failing multiple threads can throw
  // we ignore other exceptions but one. Futures with unclaimed
  // shared states should destruct just fine.
  for (auto& fut : futures) {
    try {
      fut.get();
    } catch (...) {
      throw;
    }
  }

=======
  // We'd like to wait until all of the tasks have finished
  // even though one or more have already thrown. We will store
  // the first exception and then will re-throw at the end.
  std::exception_ptr pending_exception;
  for (auto& fut : futures) {
    try {
      // get() will re-throw any exceptions
      // the running task may throw
      fut.get();
    } catch (...) {
      if (!pending_exception) {
        pending_exception = std::current_exception();
      }
    }
  }

  if (pending_exception) {
    std::rethrow_exception(pending_exception);
  }

>>>>>>> 4d26f2ce
#endif
}

void DumpMatrixImpl(const std::string& name, const float* src, int row, int col,
                    int offset = 0, int col_width = -1);

// Helper class to wrap the processing of the activation funcs and any alpha/beta values.
// The alpha/beta values are consumed in the order of the activation funcs. once they run out
// defaults will be used as needed.
// The Entries property contains the normalized function names and the alpha/beta value to use.
class ActivationFuncs {
 public:
  struct Entry {
    const std::string name;
    const float alpha;
    const float beta;
  };

  ActivationFuncs() = default;

  ActivationFuncs(const std::vector<std::string>& funcs,
                  const std::vector<float>& alphas,
                  const std::vector<float>& betas);

  const std::vector<Entry>& Entries() const {
    return entries_;
  }

 private:
  std::vector<Entry> entries_;
};

namespace deepcpu {

using AddBiasIntoFuncPtr = void (*)(const float*, float*, const int);
using ClipWithBiasFuncPtr = void (*)(float, const float*, float*, const int);
using ActivationFuncPtr = void (*)(float*, int, float, float);
using ActivationFuncBPtr = void (*)(const float*, float*, int, float, float);
using LstmMergeGatesFuncPtr = void (*)(const float*, float*, const float*, float*, int, float, float);
using GruResetGateFuncPtr = void (*)(const float*, float*, float*, int, float, float);
using GruOutputGateFuncPtr = void (*)(float*, const float*, const float*, float*, int, float, float);

ActivationFuncPtr ActivationFuncByName(const std::string& func);
LstmMergeGatesFuncPtr LstmMergeGatesFuncByName(const std::string& func);
GruResetGateFuncPtr GruResetGateFuncByName(const std::string& func);
GruOutputGateFuncPtr GruOutputGateFuncByName(const std::string& func);

void add_bias_into_ignore(const float* ignored, const float* pd, int c);
void add_bias_into(const float* ps, float* pd, int c);
void clip(float b, float* pd, int c);
void clip_add_bias(float b, const float* pb, float* pd, int c);
void clip_ignore_bias(float b, const float* pb, float* pd, int c);
void sigmoid_m(const float* ps1, float* ps1_c, const float* ps2, float* pd, int c, float alpha, float beta);
void tanh_m(const float* ps1, float* ps1_c, const float* ps2, float* pd, int c, float alpha, float beta);
void relu_m(const float* ps1, const float* ps1_c, const float* ps2, float* pd, int c, float alpha, float beta);
void sigmoid_exact_m(const float* ps1, const float* ps1_c, const float* ps2, float* pd, int c, float alpha, float beta);
void tanh_exact_m(const float* ps1, const float* ps1_c, const float* ps2, float* pd, int c, float alpha, float beta);
void sigmoid(float* pd, int c, float alpha, float beta);
void tanh(float* pd, int c, float alpha, float beta);
void relu(float* pd, int c, float alpha, float beta);
void sigmoid_exact(float* pd, int c, float alpha, float beta);
void tanh_exact(float* pd, int c, float alpha, float beta);
void merge_lstm_gates_to_memory(const float* pprev, const float* pi, const float* pf, const float* pg, float* pcurr,
                                int c);
void gru_reset_gate_tanh(const float* ps1, float* ps2, float* pd, int c, float alpha, float beta);
void gru_reset_gate_sigmoid(const float* ps1, float* ps2, float* pd, int c, float alpha, float beta);
void gru_reset_gate_relu(const float* ps1, const float* ps2, float* pd, int c, float alpha, float beta);
void gru_output_gate_tanh(float* ph, const float* pz, const float* ps, float* po, int c, float alpha, float beta);
void gru_output_gate_sigmoid(float* ph, const float* pz, const float* ps, float* po, int c, float alpha, float beta);
void gru_output_gate_relu(const float* ph, const float* pz, const float* ps, float* po, int c, float alpha, float beta);

inline void elementwise_product(const float* op1, const float* op2, float* dest, int size) {
  for (int i = 0; i < size; i++)
    dest[i] += op1[i] * op2[i];
}

inline void elementwise_sum1(const float* src, float* dest, int size) {
  for (int i = 0; i < size; i++)
    dest[i] += src[i];
}

inline void elementwise_sum2(const float* src1, const float* src2, float* dest, int size) {
  for (int i = 0; i < size; i++)
    dest[i] += src1[i] + src2[i];
}

}  // namespace deepcpu
}  // namespace detail
}  // namespace rnn
}  // namespace onnxruntime<|MERGE_RESOLUTION|>--- conflicted
+++ resolved
@@ -229,11 +229,6 @@
   ORT_UNUSED_PARAMETER(name);
   ORT_UNUSED_PARAMETER(logger);
 
-<<<<<<< HEAD
-  const int total_tasks = max / (step > 0 ? step : 1) + (max % step > 0 ? 1 : 0);
-
-=======
->>>>>>> 4d26f2ce
   // ORT_ENFORCE may and does throw at times from within the tasks that run
   // on a thread-pool. Without propagating exceptions the process exits silently
   // which will make diagnosing bugs more difficult.
@@ -251,15 +246,10 @@
   //
   // The only solution with the current Eigen that comes to mind is to have shared_ptr to with std::promise.
   //
-<<<<<<< HEAD
-
-  std::vector<std::future<void> > futures;
-=======
   const int total_tasks = max / (step > 0 ? step : 1) + (max % step > 0 ? 1 : 0);
   std::vector<std::future<void> > futures;
   futures.reserve(total_tasks);
 
->>>>>>> 4d26f2ce
   for (int i = 0, t = 0; i < max; i += step, ++t) {
     auto p_ptr = std::make_shared<std::promise<void> >();
     futures.push_back(p_ptr->get_future());
@@ -273,19 +263,6 @@
     });
   }
 
-<<<<<<< HEAD
-  // If ORT_ENFORCE is failing multiple threads can throw
-  // we ignore other exceptions but one. Futures with unclaimed
-  // shared states should destruct just fine.
-  for (auto& fut : futures) {
-    try {
-      fut.get();
-    } catch (...) {
-      throw;
-    }
-  }
-
-=======
   // We'd like to wait until all of the tasks have finished
   // even though one or more have already thrown. We will store
   // the first exception and then will re-throw at the end.
@@ -306,7 +283,6 @@
     std::rethrow_exception(pending_exception);
   }
 
->>>>>>> 4d26f2ce
 #endif
 }
 
