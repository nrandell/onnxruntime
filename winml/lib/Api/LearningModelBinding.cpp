--- conflicted
+++ resolved
@@ -224,14 +224,6 @@
   throw hresult_not_implemented();
 }
 
-<<<<<<< HEAD
-winmla::IIOBinding* LearningModelBinding::BindingCollection() {
-  winmla::IIOBinding* p;
-  m_lotusBinding.copy_to(&p);
-  return p;
-}
-=======
->>>>>>> 197fd9ea
 
 ONNXTensorElementDataType STDMETHODCALLTYPE GetONNXTensorElementDataType(winml::TensorKind kind) {
   if (kind == TensorKind::Float) {
@@ -621,7 +613,8 @@
 
   // Add all unbound outputs to binding collection
   for (const auto& unbound_output : unbound_output_names) {
-    WINML_THROW_IF_FAILED(BindOutput(unbound_output, Ort::Value(nullptr)));
+    Ort::Value out(nullptr);
+    WINML_THROW_IF_FAILED(BindOutput(unbound_output, out));
   }
 }
 
